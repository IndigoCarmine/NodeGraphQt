--- conflicted
+++ resolved
@@ -17,22 +17,12 @@
 from .model import NodeGraphModel
 from .node import NodeObject, BaseNode, BackdropNode
 from .port import Port
-<<<<<<< HEAD
-from ..constants import (
-    DRAG_DROP_ID,
-    NODE_LAYOUT_DIRECTION, NODE_LAYOUT_VERTICAL, NODE_LAYOUT_HORIZONTAL,
-    PIPE_LAYOUT_CURVED, PIPE_LAYOUT_STRAIGHT, PIPE_LAYOUT_ANGLE,
-    IN_PORT, OUT_PORT,
-    VIEWER_GRID_LINES
-)
-=======
 from ..constants import (URI_SCHEME, URN_SCHEME,
                          PIPE_LAYOUT_CURVED,
                          PIPE_LAYOUT_STRAIGHT,
                          PIPE_LAYOUT_ANGLE,
                          IN_PORT, OUT_PORT,
                          VIEWER_GRID_LINES)
->>>>>>> 17f1a538
 from ..widgets.node_space_bar import node_space_bar
 from ..widgets.viewer import NodeViewer
 
